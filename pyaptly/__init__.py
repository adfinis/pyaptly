--- conflicted
+++ resolved
@@ -286,10 +286,6 @@
 
         nodes = set()
         edges = set()
-<<<<<<< HEAD
-        print(commands)
-=======
->>>>>>> e02dda33
 
         def result_node(type_, name):
             return (
@@ -299,13 +295,6 @@
 
         def cmd_node(command):
             return (
-<<<<<<< HEAD
-                '"%s" [shape=box]' % ' '.join(command.cmd),
-                '"%s"'             % ' '.join(command.cmd),
-            )
-
-        for cmd in commands:
-=======
                 '"%s" [shape=box]' % command.repr_cmd(),
                 '"%s"'             % command.repr_cmd(),
             )
@@ -314,7 +303,6 @@
             if cmd is None:
                 continue
 
->>>>>>> e02dda33
             cmd_spec, cmd_identifier = cmd_node(cmd)
             nodes.add(cmd_spec)
 
