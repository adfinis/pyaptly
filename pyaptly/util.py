--- conflicted
+++ resolved
@@ -3,10 +3,7 @@
 import logging
 import os
 import subprocess
-<<<<<<< HEAD
-=======
 import sys
->>>>>>> 39dc8e5e
 import traceback
 from pathlib import Path
 from subprocess import PIPE, CalledProcessError  # noqa: F401
